--- conflicted
+++ resolved
@@ -6,14 +6,11 @@
 Delay server works by issuing a http GET request in the format:
 http://localhost:8080/[delay in ms]/[UrlEncoded message]
 
-<<<<<<< HEAD
 If an argument is passed in when delayserver is started, that
 argument will be used as the url instead of 'localhost'
 
-On reception, it immidiately reports the following to the console:
-=======
-On reception, it immediately reports the following to the console:
->>>>>>> f2c0fd0a
+On reception, it immieiately reports the following to the console:
+
 {Message #} - {delay in ms}: {message}
 
 The server then delays the response for the requested time and echoes the message back to the caller.
